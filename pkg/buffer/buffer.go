--- conflicted
+++ resolved
@@ -268,7 +268,10 @@
 	b.feedbackCB = fn
 }
 
-<<<<<<< HEAD
+func (b *Buffer) onNack(fn func(fb *rtcp.TransportLayerNack)) {
+	b.pktQueue.onLost = fn
+}
+
 func (b *Buffer) GetMediaSSRC() uint32 {
 	return b.mediaSSRC
 }
@@ -307,8 +310,4 @@
 		return true
 	}
 	return false
-=======
-func (b *Buffer) onNack(fn func(fb *rtcp.TransportLayerNack)) {
-	b.pktQueue.onLost = fn
->>>>>>> b3f1f2f8
 }