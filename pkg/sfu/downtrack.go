--- conflicted
+++ resolved
@@ -291,18 +291,12 @@
 				return nil
 			}
 		}
-<<<<<<< HEAD
 		if d.reBaseTs.get() {
 			d.snOffset = extPkt.Packet.SequenceNumber - d.lastSN - 1
 			d.tsOffset = extPkt.Packet.Timestamp - d.lastTS - 1
 			d.reBaseTs.set(false)
 		}
-		d.lastSSRC = extPkt.Packet.SSRC
-=======
-		d.snOffset = extPkt.Packet.SequenceNumber - d.lastSN - 1
-		d.tsOffset = extPkt.Packet.Timestamp - d.lastTS - 1
 		atomic.StoreUint32(&d.lastSSRC, extPkt.Packet.SSRC)
->>>>>>> 7359f9d1
 		d.reSync.set(false)
 	}
 
